| **Validator Hyperparameter**       | **Value**            |
|------------------------------------|----------------------|
| **activityCutoff**                 | 5000                 |
| **adjustmentInterval**             | 100                  |
| **blocksPerStep**                  | 100                  |
| **bondsMovingAverage**             | 900,000              |
| **immunityPeriod**                 | 2048                 |
| **incentivePruningDenominator**    | 1                    |
| **kappa**                          | 2                    |
| **maxAllowedMaxMinRatio**          | 64                   |
| **maxAllowedUids**                 | 4096                 |
| **minAllowedWeights**              | 1024                 |
| **rho**                            | 10                   |
| **stakePruningDenominator**        | 20                   |
| **stakePruningMin**                | 1024                 |
| **targetRegistrationsPerInterval** | 2                    |
| **validatorBatchSize**             | 32                   |
| **validatorEpochLen**              | 250                  |
| **validatorEpochsPerReset**        | 60                   |
| **validatorSequenceLength**        | 64                   |
<<<<<<< HEAD
| **maxWeightValue**                   | 4_294_967_295        |
=======
| **MaxWeightLimit**                 | 4_294_967_295        |
>>>>>>> fc4e7607

<|MERGE_RESOLUTION|>--- conflicted
+++ resolved
@@ -18,9 +18,5 @@
 | **validatorEpochLen**              | 250                  |
 | **validatorEpochsPerReset**        | 60                   |
 | **validatorSequenceLength**        | 64                   |
-<<<<<<< HEAD
-| **maxWeightValue**                   | 4_294_967_295        |
-=======
 | **MaxWeightLimit**                 | 4_294_967_295        |
->>>>>>> fc4e7607
 

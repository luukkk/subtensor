--- conflicted
+++ resolved
@@ -88,21 +88,12 @@
         return false;
     }
 
-<<<<<<< HEAD
-    // Checks if the any of the normalized weight magnitudes exceed the max weight.
-    pub fn max_weight( uid: u32, uids: &Vec<u32>, weights: &Vec<u32>) -> bool {
-
-        // Allow self weights to exceed max weight.
-        if Self::is_self_weight(uid, uids, weights ) {
-            return true
-=======
     // Checks if none of the normalized weight magnitudes exceed the max weight limit.
     pub fn max_weight_limited( uid: u32, uids: &Vec<u32>, weights: &Vec<u32> ) -> bool {
 
         // Allow self weights to exceed max weight limit.
         if Self::is_self_weight(uid, uids, weights) {
             return true;
->>>>>>> fc4e7607
         }
 
         let max_weight_limit: u32 = Self::get_max_weight_limit();
